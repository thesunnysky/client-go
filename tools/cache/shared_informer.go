--- conflicted
+++ resolved
@@ -178,15 +178,11 @@
 }
 
 type sharedIndexInformer struct {
-<<<<<<< HEAD
 	indexer    Indexer
 	//informer自己定义的一个controller，并不是k8s传统意义上的controller
 	// Controller中引用了Reflector
 	// controller中的Run()启动了Reflector，同时也启动了processLoop(),不停的从DeltaFIFO中获取event并调用
 	// informer的ResourceEventHandler来处理；
-=======
-	indexer    Indexer	 // Informer的LocalStore
->>>>>>> 1b289553
 	controller Controller
 
 	processor             *sharedProcessor
@@ -460,14 +456,10 @@
 type sharedProcessor struct {
 	listenersStarted bool
 	listenersLock    sync.RWMutex
-<<<<<<< HEAD
 	//informer注册的没有给ResourceEventHandler都会被包装成一个processorListener,
 	//内部的handler就是具体的ResourceEventHandler方法
 	listeners        []*processorListener
 	//在DeltaFIFO和LocalStore进行resync时会用到, syncingListener记录的就是需要resync的listener
-=======
-	listeners        []*processorListener 	//没有想明白这里为什么是一个数组?
->>>>>>> 1b289553
 	syncingListeners []*processorListener
 	clock            clock.Clock
 	wg               wait.Group
